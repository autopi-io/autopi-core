--- conflicted
+++ resolved
@@ -178,19 +178,12 @@
 
         log.info("Setting GPIO output pin {:} high".format(hold_pwr_pin))
         gpio.output(hold_pwr_pin, gpio.HIGH)
-<<<<<<< HEAD
 
         log.info("Flashing firmware release '{:}'".format(file))
         if part_id == "rp2040":
             start_address = "0x10000000" if file.endswith(".bin") else None
 
             ret = __salt__["openocd.program"](file, "interface/raspberrypi-swd.cfg", "target/rp2040.cfg", raise_on_error=False, start_address=start_address)
-=======
-
-        log.info("Flashing firmware release '{:}'".format(file))
-        if part_id == "rp2040":
-            ret = __salt__["openocd.program"](file, "interface/raspberrypi-swd.cfg", "target/rp2040.cfg", raise_on_error=False)
->>>>>>> 02269a77
         else:
             ret = __salt__["avrdude.flash"](file, part_id=part_id, prog_id="autopi", raise_on_error=False, no_write=False)
 
