--- conflicted
+++ resolved
@@ -149,22 +149,6 @@
         grains = __salt__["grains.get"](grain_name, default={})
         return grains
 
-<<<<<<< HEAD
-=======
-
-@app.route('/dongle/<uuid:unit_id>/settings/run_state/', methods=['POST'])
-def settings_runstate(unit_id):
-    minion_id = _minion_id()
-
-    if not minion_id == unit_id:
-        log.warning('unit_id does not match the id configured on this device')
-        return 'unit_id does not match the id configured on this device', 401
-
-    response = _caller().cmd('state.apply', 'network.wwan.qmi.config')
-
-    return jsonify(response)
-
->>>>>>> d2f29ff7
 
 def start(flask):
     try:
